--- conflicted
+++ resolved
@@ -7,12 +7,9 @@
  * location.
  */
 
-<<<<<<< HEAD
 import * as AFRAME from 'aframe';
 import * as THREE from 'three';
 
-=======
->>>>>>> 6812d75d
 AFRAME.registerComponent('gps-camera', {
     _watchPositionId: null,
     originCoords: null,
@@ -70,11 +67,7 @@
             this._updatePosition();
         }
     },
-<<<<<<< HEAD
     init: function () {      
-=======
-    init: function () {
->>>>>>> 6812d75d
         if (!this.el.components['arjs-look-controls'] && !this.el.components['look-controls']) {
             return;
         }
@@ -112,11 +105,7 @@
                 this.el.sceneEl.systems['arjs']._displayErrorPopup( 'After camera permission prompt, please tap the screen to activate geolocation.');
             } else {
                 var timeout = setTimeout(function () {
-<<<<<<< HEAD
                     this.el.sceneEl.systems['arjs']._displayErrorPopup('Please enable device orientation in Settings > Safari > Motion & Orientation Access.');
-=======
-                      this.el.sceneEl.systems['arjs']._displayErrorPopup('Please enable device orientation in Settings > Safari > Motion & Orientation Access.');
->>>>>>> 6812d75d
                 }, 750);
                 window.addEventListener(eventName, function () {
                     clearTimeout(timeout);
@@ -130,10 +119,7 @@
 
     play: function() {
         if (this.data.simulateLatitude !== 0 && this.data.simulateLongitude !== 0) {
-<<<<<<< HEAD
             var localPosition = Object.assign({}, this.currentCoords || {});
-=======
->>>>>>> 6812d75d
             localPosition.latitude = this.data.simulateLatitude;
             localPosition.longitude = this.data.simulateLongitude;
             if (this.data.simulateAltitude !== 0) {
