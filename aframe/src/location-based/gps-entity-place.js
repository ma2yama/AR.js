import * as AFRAME from 'aframe';

AFRAME.registerComponent('gps-entity-place', {
    _cameraGps: null,
    schema: {
        longitude: {
            type: 'number',
            default: 0,
        },
        latitude: {
            type: 'number',
            default: 0,
        }
    },
    remove: function() {
        // cleaning listeners when the entity is removed from the DOM
        window.removeEventListener('gps-camera-origin-coord-set', this.coordSetListener);
        window.removeEventListener('gps-camera-update-position', this.updatePositionListener);
    },
    init: function() {
        this.coordSetListener = () => {
            if (!this._cameraGps) {
                var camera = document.querySelector('[gps-camera]');
                if (!camera.components['gps-camera']) {
                    console.error('gps-camera not initialized')
                    return;
                }
                this._cameraGps = camera.components['gps-camera'];
            }
            this._updatePosition();
        };

        this.updatePositionListener = (ev) => {
            if (!this.data || !this._cameraGps) {
                return;
            }

            var dstCoords = {
                longitude: this.data.longitude,
                latitude: this.data.latitude,
            };

            // it's actually a 'distance place', but we don't call it with last param, because we want to retrieve distance even if it's < minDistance property
            var distanceForMsg = this._cameraGps.computeDistanceMeters(ev.detail.position, dstCoords);

            this.el.setAttribute('distance', distanceForMsg);
<<<<<<< HEAD
            this.el.setAttribute('distanceMsg', formatDistance(distanceForMsg));
=======
            this.el.setAttribute('distanceMsg', this._formatDistance(distanceForMsg));
>>>>>>> 6812d75d
            this.el.dispatchEvent(new CustomEvent('gps-entity-place-update-position', { detail: { distance: distanceForMsg } }));

            var actualDistance = this._cameraGps.computeDistanceMeters(ev.detail.position, dstCoords, true);

            if (actualDistance === Number.MAX_SAFE_INTEGER) {
                this.hideForMinDistance(this.el, true);
            } else {
                this.hideForMinDistance(this.el, false);
            }
        };

        window.addEventListener('gps-camera-origin-coord-set', this.coordSetListener);
        window.addEventListener('gps-camera-update-position', this.updatePositionListener);

        this._positionXDebug = 0;

        window.dispatchEvent(new CustomEvent('gps-entity-place-added', { detail: { component: this.el } }));
    },
    /**
     * Hide entity according to minDistance property
     * @returns {void}
     */
    hideForMinDistance: function(el, hideEntity) {
        if (hideEntity) {
            el.setAttribute('visible', 'false');
        } else {
            el.setAttribute('visible', 'true');
        }
    },
    /**
     * Update place position
     * @returns {void}
     */
    _updatePosition: function() {
        var position = { x: 0, y: this.el.getAttribute('position').y || 0, z: 0 }

        // update position.x
        var dstCoords = {
            longitude: this.data.longitude,
            latitude: this._cameraGps.originCoords.latitude,
        };

        position.x = this._cameraGps.computeDistanceMeters(this._cameraGps.originCoords, dstCoords);

        this._positionXDebug = position.x;

        position.x *= this.data.longitude > this._cameraGps.originCoords.longitude ? 1 : -1;

        // update position.z
        var dstCoords = {
            longitude: this._cameraGps.originCoords.longitude,
            latitude: this.data.latitude,
        };

        position.z = this._cameraGps.computeDistanceMeters(this._cameraGps.originCoords, dstCoords);

        position.z *= this.data.latitude > this._cameraGps.originCoords.latitude ? -1 : 1;

        if (position.y !== 0) {
            var altitude = this._cameraGps.originCoords.altitude !== undefined ? this._cameraGps.originCoords.altitude : 0;
            position.y = position.y - altitude;
        }

        // update element's position in 3D world
        this.el.setAttribute('position', position);
    },

    /**
      * Format distances string
      *
      * @param {String} distance
      */

    _formatDistance: function(distance) {
        distance = distance.toFixed(0);

        if (distance >= 1000) {
            return (distance / 1000) + ' kilometers';
        }

        return distance + ' meters';
    }
});<|MERGE_RESOLUTION|>--- conflicted
+++ resolved
@@ -44,11 +44,7 @@
             var distanceForMsg = this._cameraGps.computeDistanceMeters(ev.detail.position, dstCoords);
 
             this.el.setAttribute('distance', distanceForMsg);
-<<<<<<< HEAD
-            this.el.setAttribute('distanceMsg', formatDistance(distanceForMsg));
-=======
             this.el.setAttribute('distanceMsg', this._formatDistance(distanceForMsg));
->>>>>>> 6812d75d
             this.el.dispatchEvent(new CustomEvent('gps-entity-place-update-position', { detail: { distance: distanceForMsg } }));
 
             var actualDistance = this._cameraGps.computeDistanceMeters(ev.detail.position, dstCoords, true);
